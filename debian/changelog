<<<<<<< HEAD
golang-1.8 (1.8.3-1+rpi1) buster-staging; urgency=medium

  * Build with GOARM=6
  * Disable testsuite.

 -- Peter Michael Green <plugwash@raspbian.org>  Tue, 27 Jun 2017 23:56:40 +0000
=======
golang-1.8 (1.8.3-2) unstable; urgency=medium

  * Add 0001-Fix-FTBFS-with-Perl-526.patch
  * Rename old style config section [git-dch] to [dch]

 -- Michael Stapelberg <stapelberg@debian.org>  Mon, 24 Jul 2017 22:51:01 +0200
>>>>>>> 9d8e6866

golang-1.8 (1.8.3-1) unstable; urgency=medium

  * New upstream release. (Closes: 863292, 863307)

 -- Michael Hudson-Doyle <michael.hudson@ubuntu.com>  Thu, 01 Jun 2017 21:06:00 +1200

golang-1.8 (1.8.1-1) unstable; urgency=medium

  * New upstream release.

 -- Michael Hudson-Doyle <michael.hudson@ubuntu.com>  Mon, 10 Apr 2017 13:29:28 +1200

golang-1.8 (1.8-1) unstable; urgency=medium

  * New upstream release.

 -- Michael Hudson-Doyle <michael.hudson@ubuntu.com>  Thu, 02 Mar 2017 10:11:55 +1300

golang-1.8 (1.8~rc3-1) unstable; urgency=medium

  * New upstream release.

 -- Michael Hudson-Doyle <michael.hudson@ubuntu.com>  Fri, 27 Jan 2017 10:23:56 +1300

golang-1.8 (1.8~rc2-1) unstable; urgency=medium

  * New upstream release.

 -- Michael Hudson-Doyle <michael.hudson@ubuntu.com>  Fri, 20 Jan 2017 12:15:27 +1300

golang-1.8 (1.8~rc1-1) unstable; urgency=medium

  * New upstream release. 

 -- Michael Hudson-Doyle <michael.hudson@ubuntu.com>  Mon, 16 Jan 2017 15:51:54 +1300

golang-1.8 (1.8~beta2-1) unstable; urgency=medium

  * New upstream release. 

 -- Michael Hudson-Doyle <michael.hudson@ubuntu.com>  Tue, 20 Dec 2016 14:19:55 +1300

golang-1.8 (1.8~beta1-1) unstable; urgency=medium

  * New upstream release.
  * Remove d/patches/cl-29995--tzdata-2016g.patch, included upstream. 

 -- Michael Hudson-Doyle <michael.hudson@ubuntu.com>  Wed, 07 Dec 2016 17:38:57 -0800

golang-1.7 (1.7.4-1) unstable; urgency=medium

  * Update to 1.7.4 upstream release (Closes: #846545)
    - https://groups.google.com/d/topic/golang-announce/2lP5z9i9ySY/discussion
    - https://golang.org/issue/17965 (potential DoS vector in net/http)
    - https://github.com/golang/go/compare/go1.7.3...go1.7.4

 -- Tianon Gravi <tianon@debian.org>  Fri, 02 Dec 2016 13:30:36 -0800

golang-1.7 (1.7.3-1) unstable; urgency=medium

  * New upstream release.
  * Delete d/patches/cl-28850.patch, applied upstream. 

 -- Michael Hudson-Doyle <michael.hudson@ubuntu.com>  Thu, 20 Oct 2016 09:10:47 +1300

golang-1.7 (1.7.1-3) unstable; urgency=medium

  * Backport CL 29995 for tzdata 2016g changes (Closes: #839317)

 -- Tianon Gravi <tianon@debian.org>  Mon, 03 Oct 2016 15:12:28 -0700

golang-1.7 (1.7.1-2) unstable; urgency=medium

  * Add upstream patch for s390x FTBFS

 -- Tianon Gravi <tianon@debian.org>  Mon, 12 Sep 2016 09:32:10 -0700

golang-1.7 (1.7.1-1) unstable; urgency=medium

  * New upstream release.
  * Re-enable tests on s390x now that gcc-6 has been fixed in unstable. 

 -- Michael Hudson-Doyle <michael.hudson@ubuntu.com>  Thu, 08 Sep 2016 13:04:33 +1200

golang-1.7 (1.7-3) unstable; urgency=medium

  * Add "s390x" to Architectures

 -- Tianon Gravi <tianon@debian.org>  Tue, 23 Aug 2016 07:35:16 -0700

golang-1.7 (1.7-2) unstable; urgency=medium

  * Disable tests on armel.

 -- Michael Hudson-Doyle <michael.hudson@ubuntu.com>  Tue, 16 Aug 2016 15:18:07 +1200

golang-1.7 (1.7-1) unstable; urgency=medium

  * New upstream release.

 -- Michael Hudson-Doyle <michael.hudson@ubuntu.com>  Tue, 16 Aug 2016 11:37:34 +1200

golang-1.7 (1.7~rc4-1) unstable; urgency=medium

  * New upstream release.

 -- Michael Hudson-Doyle <michael.hudson@ubuntu.com>  Tue, 02 Aug 2016 15:10:22 +1200

golang-1.7 (1.7~rc3-1) unstable; urgency=medium

  [ Tianon Gravi ]
  * Remove outdated README files (README.source and README.Debian)

  [ Michael Hudson-Doyle ]
  * New upstream release.
  * Suppress inaccurate source-is-missing lintian warnings. 
  * Update Standards-Version to 3.9.8 (no changes required). 

 -- Tianon Gravi <tianon@debian.org>  Mon, 11 Jul 2016 18:31:57 -0700

golang-1.7 (1.7~rc2-1) unstable; urgency=medium

  * Update to 1.7rc2 upstream release.

 -- Michael Hudson-Doyle <michael.hudson@ubuntu.com>  Tue, 19 Jul 2016 14:40:14 +1200

golang-1.7 (1.7~rc1-1) unstable; urgency=medium

  [ Paul Tagliamonte ]
  * Use a secure transport for the Vcs-Git and Vcs-Browser URL

  [ Tianon Gravi ]
  * Update to 1.7rc1 upstream release (new packages, not used by default; see
    also src:golang-defaults)
  * Update Vcs-Git to reference a particular branch

 -- Tianon Gravi <tianon@debian.org>  Mon, 11 Jul 2016 16:10:12 -0700

golang-1.6 (1.6.2-2) unstable; urgency=medium

  * Update "golang-any" in "Build-Depends" to fallback to "golang-go | gccgo"
    (will help with backporting)

 -- Tianon Gravi <tianon@debian.org>  Thu, 23 Jun 2016 20:01:00 -0700

golang-1.6 (1.6.2-1) unstable; urgency=medium

  * Update to 1.6.2 upstream release (Closes: #825696)
  * Build-Depend on golang-any instead of golang-go (Closes: #824421)

 -- Michael Hudson-Doyle <michael.hudson@ubuntu.com>  Fri, 03 Jun 2016 07:50:44 -0700

golang-1.6 (1.6.1-1) unstable; urgency=medium

  * Build golang version-specific packages (Closes: #818415)
  * Things that (conceptually at least) move to new golang version independent
    golang-defaults source package:
    - Man pages.
    - Suggesting golang-golang-x-tools.
    - Breaks/Replace-ing of old golang-go-$GOOS-$GOARCH packages.
  * Stop using alternatives to manage /usr/bin/go.
  * sed trickery in debian/rules to support easy changes to new golang versions.

 -- Michael Hudson-Doyle <michael.hudson@ubuntu.com>  Wed, 01 Jun 2016 10:04:53 -0700

golang (2:1.6.1-2) unstable; urgency=medium

  * Don't strip testdata files, causes build failures on some platforms. 

 -- Michael Hudson-Doyle <michael.hudson@ubuntu.com>  Wed, 13 Apr 2016 15:47:46 -0700

golang (2:1.6.1-1) unstable; urgency=medium

  [ Michael Hudson-Doyle ]
  * Breaks/Replaces: older golang-golang-x-tools, not Conflicts, to ensure
    smooth upgrades.
  * Strip the binaries as it has worked for the last five years or so and
    upstream sees no reason to disable it.

  [ Tianon Gravi ]
  * Update to 1.6.1 upstream release (Closes: #820369)
    - Fix CVE-2016-3959: infinite loop in several big integer routines

 -- Tianon Gravi <tianon@debian.org>  Tue, 12 Apr 2016 23:06:43 -0700

golang (2:1.6-1) unstable; urgency=medium

  * Update to 1.6 upstream release (thanks Hilko!)
    - change "ar" arguments to quiet spurious warnings while using gccgo
      (Closes: #807138)
    - skip multicast listen test (Closes: #814849)
    - skip userns tests when chrooted (Closes: #807303)
    - use correct ELF header for armhf binaries (Closes: #734357)
    - Update debian/rules clean for new location of generated file.

  [ Michael Hudson-Doyle ]
  * Respect "nocheck" in DEB_BUILD_OPTIONS while building to skip tests
    (Closes: #807290)
  * Trim Build-Depends (Closes: #807299)
  * Fix several minor debian/copyright issues (Closes: #807304)
  * Remove inconsistently included race-built packages (Closes: #807294)

  [ Tianon Gravi ]
  * Add "-k" to "run.bash" invocation so that we do a full test run every time

 -- Tianon Gravi <tianon@debian.org>  Mon, 29 Feb 2016 16:10:32 -0800

golang (2:1.5.3-1) unstable; urgency=high

  * Update to 1.5.3 upstream release
    - Fix CVE-2015-8618: Carry propagation in Int.Exp Montgomery code in
      math/big library (Closes: #809168)
  * Add "Breaks" to properly complement our "Replaces" (Closes: #810595)

 -- Tianon Gravi <tianon@debian.org>  Thu, 14 Jan 2016 07:41:44 -0800

golang (2:1.5.2-1) unstable; urgency=medium

  * Update to 1.5.2 upstream release (Closes: #807136)

 -- Tianon Gravi <tianon@debian.org>  Tue, 05 Jan 2016 19:59:22 -0800

golang (2:1.5.1-4) unstable; urgency=medium

  * Add Conflicts to force newer golang-go.tools too (Closes: #803559)

 -- Tianon Gravi <tianon@debian.org>  Tue, 03 Nov 2015 21:57:54 -0800

golang (2:1.5.1-3) unstable; urgency=medium

  * Remove architecture qualification on golang-go Build-Depend now that
    golang-go is available for more architectures.

 -- Tianon Gravi <tianon@debian.org>  Thu, 29 Oct 2015 07:40:38 -0700

golang (2:1.5.1-2) unstable; urgency=medium

  * Add Conflicts to force newer golang-golang-x-tools (Closes: #802945).

 -- Tianon Gravi <tianon@debian.org>  Tue, 27 Oct 2015 13:28:56 -0700

golang (2:1.5.1-1) unstable; urgency=medium

  * Upload to unstable.
  * Update to 1.5.1 upstream release (see notes from experimental uploads for
    what's changed).
  * Skip tests on architectures where the tests fail.

 -- Tianon Gravi <tianon@debian.org>  Sat, 24 Oct 2015 10:22:02 -0700

golang (2:1.4.3-3) unstable; urgency=medium

  * Fix FTBFS for non-amd64 architectures due to handling of "-race".

 -- Tianon Gravi <tianon@debian.org>  Mon, 05 Oct 2015 02:04:07 -0700

golang (2:1.5.1-1~exp2) experimental; urgency=medium

  * Upload to experimental.
  * Add arch-qualifiers to "golang-go" build-depends to unblock the buildds
    (Closes: #800479); thanks Tim!

 -- Tianon Gravi <tianon@debian.org>  Wed, 30 Sep 2015 11:19:26 -0700

golang (2:1.4.3-2) unstable; urgency=medium

  * Update Recommends/Suggests, especially to add gcc, etc.
  * Refactor "debian/rules" to utilize debhelper more effectively, especially
    for arch vs indep building (mostly backported from the 1.5+ changes), which
    fixes the "arch:all" FTBFS.

 -- Tianon Gravi <tianon@debian.org>  Sun, 27 Sep 2015 22:06:07 -0700

golang (2:1.5.1-1~exp1) experimental; urgency=low

  * Upload to experimental.
  * Update to 1.5.1 upstream release (Closes: #796150).
    - Compiler and runtime written entirely in Go.
    - Concurrent garbage collector.
    - GOMAXPROCS=runtime.NumCPU() by default.
    - "internal" packages for all, not just core.
    - Experimental "vendoring" support.
    - Cross-compilation no longer requires a complete rebuild of the stdlib in
      GOROOT, and thus the golang-go-GOHOST-GOARCH packages are removed.
  * Sync debian/copyright with the Ubuntu delta. (thanks doko!)
  * Remove patches that no longer apply.
  * Add more supported arches to "debian/rules" code for detecting
    appropriate GOARCH/GOHOSTARCH values; thanks mwhudson and tpot!
    (Closes: #799907)
  * Refactor "debian/rules" to utilize debhelper more effectively, especially
    for arch vs indep building.
  * Move "dpkg-architecture" to "GOOS"/"GOARCH" code into a simple shell script
    for easier maintenance.

 -- Tianon Gravi <tianon@debian.org>  Fri, 25 Sep 2015 14:36:53 -0700

golang (2:1.4.3-1) unstable; urgency=medium

  * New upstream version (https://golang.org/doc/devel/release.html#go1.4.minor)
    - includes previous CVE and non-CVE security fixes, especially
      TEMP-0000000-1C4729

 -- Tianon Gravi <tianon@debian.org>  Fri, 25 Sep 2015 00:02:31 -0700

golang (2:1.4.2-4) unstable; urgency=high

  * Apply backported CVE fixes (Closes: #795106).
    - CVE-2015-5739: Invalid headers are parsed as valid headers
    - CVE-2015-5740: RFC 7230 3.3.3 4 violation
    - CVE-2015-5741: other discoveries of security-relevant RFC 7230 violations

 -- Tianon Gravi <tianon@debian.org>  Mon, 14 Sep 2015 12:27:57 -0700

golang (2:1.4.2-3) unstable; urgency=medium

  * Add missing "prerm" for our new alternatives (thanks piuparts).

 -- Tianon Gravi <admwiggin@gmail.com>  Tue, 05 May 2015 17:38:37 -0600

golang (2:1.4.2-2) unstable; urgency=medium

  * Move "go" and "gofmt" into "/usr/lib/go" and use alternatives to provide
    appropriate symlinks (Closes: #779503, #782301).
  * Relax "golang-go.tools" relationship to Suggests (from Recommends).
  * Add "go get" VCS options to Suggests for golang-go (bzr, git, mercurial,
    subversion).

 -- Tianon Gravi <admwiggin@gmail.com>  Tue, 05 May 2015 00:37:53 -0600

golang (2:1.4.2-1) unstable; urgency=medium

  * New upstream version
    (https://golang.org/doc/devel/release.html#go1.4.minor)

 -- Tianon Gravi <admwiggin@gmail.com>  Sat, 02 May 2015 10:06:34 -0600

golang (2:1.4.1-1~exp1) experimental; urgency=low

  * New upstream version (https://golang.org/doc/go1.4)
    - all editor support files have been removed from misc/ upstream upstream,
      so golang-mode, kate-syntax-go, and vim-syntax-go can no longer be
      provided; see https://github.com/golang/go/wiki/IDEsAndTextEditorPlugins
      for an upstream-maintained list of potential replacements

 -- Tianon Gravi <admwiggin@gmail.com>  Fri, 16 Jan 2015 00:52:10 -0500

golang (2:1.3.3-1) unstable; urgency=medium

  * New upstream version (https://code.google.com/p/go/source/list?name=go1.3.3)
    - time: removed from tests now obsolete assumption about Australian tz
      abbreviations
    - net: temporarily skip TestAcceptIgnoreSomeErrors
    - runtime: hide cgocallback_gofunc calling cgocallbackg from linker
    - runtime: fix GOTRACEBACK reading on Windows, Plan 9
    - nacltest.bash: unset GOROOT
    - cmd/5l, cmd/6l, cmd/8l: fix nacl binary corruption bug
  * Add Paul and myself as uploaders. Many, many thanks to Michael for his work
    so far on this package (and hopefully more to come).

 -- Tianon Gravi <admwiggin@gmail.com>  Fri, 12 Dec 2014 16:11:02 -0500

golang (2:1.3.2-1) unstable; urgency=medium

  * New upstream version

 -- Michael Stapelberg <stapelberg@debian.org>  Fri, 26 Sep 2014 23:21:45 +0200

golang (2:1.3.1-1) unstable; urgency=medium

  * New upstream version

 -- Michael Stapelberg <stapelberg@debian.org>  Wed, 13 Aug 2014 09:15:58 +0200

golang (2:1.3-4) unstable; urgency=medium

  [ Tianon Gravi ]
  * update debian/watch for upstream's latest move (Closes: #756415)
  * backport archive/tar patch to fix PAX headers (Closes: #756416)

 -- Michael Stapelberg <stapelberg@debian.org>  Sat, 02 Aug 2014 21:02:24 +0200

golang (2:1.3-3) unstable; urgency=medium

  * don’t depend on emacs23, depend on emacs instead (Closes: #754013)
  * install include/ in golang-src, VERSION in golang-go (Closes: #693186)

 -- Michael Stapelberg <stapelberg@debian.org>  Mon, 07 Jul 2014 08:30:50 +0200

golang (2:1.3-2) unstable; urgency=medium

  * Add /usr/lib/go/test symlink
  * Build with GO386=387 to favor the 387 floating point unit over sse2
    instructions (Closes: #753160)
  * Add debian/patches/0001-backport-delete-whole-line.patch to fix a
    deprecation warning about flet in the emacs part of golang-mode
    (Closes: #753607)
  * Migrate to emacsen >2 (Closes: #753607)
  * Backport two patches to improve archive/tar performance (for docker):
    debian/patches/0002-archive-tar-reuse-temporary-buffer-in-writeHeader.patch
    debian/patches/0003-archive-tar-reuse-temporary-buffer-in-readHeader.patch

 -- Michael Stapelberg <stapelberg@debian.org>  Thu, 03 Jul 2014 23:33:46 +0200

golang (2:1.3-1) unstable; urgency=medium

  * New upstream version.
  * Drop patches merged upstream:
    - debian/patches/add-tar-xattr-support.patch
    - debian/patches/add-tar-xattr-support.patch
  * Fix debian/watch (Thanks Tianon) (Closes: #748290)
  * Remove dangling symlink /usr/lib/go/lib/godoc (Closes: #747968)

 -- Michael Stapelberg <stapelberg@debian.org>  Thu, 19 Jun 2014 09:23:36 +0200

golang (2:1.2.1-2) unstable; urgency=low

  * Re-apply debian/patches/add-tar-xattr-support.patch which got lost when
    uploading 1.2.1-1; sorry about that.

 -- Michael Stapelberg <stapelberg@debian.org>  Sat, 08 Mar 2014 20:01:12 +0100

golang (2:1.2.1-1) unstable; urgency=low

  * New upstream release.

 -- Michael Stapelberg <stapelberg@debian.org>  Mon, 03 Mar 2014 17:40:57 +0100

golang (2:1.2-3) unstable; urgency=low

  * add debian/patches/add-tar-xattr-support.patch to have xattr support in
    tar (cherry-picked from upstream) (Thanks proppy) (Closes: #739586)

 -- Michael Stapelberg <stapelberg@debian.org>  Mon, 24 Feb 2014 19:34:16 +0100

golang (2:1.2-2) unstable; urgency=low

  * add patches/add-src-pkg-debug-elf-testdata-hello.patch to provide source
    for the testdata/ ELF binaries (Closes: #716853)

 -- Michael Stapelberg <stapelberg@debian.org>  Tue, 31 Dec 2013 18:28:29 +0100

golang (2:1.2-1) unstable; urgency=low

  * New upstream release.
  * drop patches/archive-tar-fix-links-and-pax.patch, it is merged upstream
  * godoc(1) is now in the Debian package golang-go.tools, it was moved into a
    separate repository by upstream.
  * move patches/godoc-symlinks.diff to golang-go.tools

 -- Michael Stapelberg <stapelberg@debian.org>  Mon, 02 Dec 2013 23:57:24 +0100

golang (2:1.1.2-3) unstable; urgency=low

  * cherry-pick upstream commit: archive-tar-fix-links-and-pax.patch
    (Closes: #730566)

 -- Michael Stapelberg <stapelberg@debian.org>  Tue, 26 Nov 2013 18:59:27 +0100

golang (2:1.1.2-2) unstable; urgency=low

  * Build golang-go-linux-* for each architecture (Thanks James Page)
    (Closes: #719611)
  * Update lintian-overrides to override statically-linked-binary and
    unstripped-binary-or-object for all of golang-go

 -- Michael Stapelberg <stapelberg@debian.org>  Tue, 20 Aug 2013 08:13:40 +0200

golang (2:1.1.2-1) unstable; urgency=low

  * New upstream release.
  * Relicense debian/ under the Go license to match upstream. All copyright
    holders agreed to this. (Closes: #716907)
  * golang-mode: don’t install for a number of emacs versions which are not
    supported upstream (Thanks Kevin Ryde) (Closes: #702511, #717521)

 -- Michael Stapelberg <stapelberg@debian.org>  Tue, 13 Aug 2013 13:47:58 +0200

golang (2:1.1.1-4) unstable; urgency=low

  * Disable stripping, it breaks go binaries on some architectures. This drops
    the golang-dbg package which would be empty now. (Thanks Robie Basak)
    (Closes: #717172)

 -- Michael Stapelberg <stapelberg@debian.org>  Wed, 17 Jul 2013 19:15:18 +0200

golang (2:1.1.1-3) unstable; urgency=low

  * Ship */runtime/cgo.a in golang-go to ensure it is present. It can only be
    used on the native architecture anyway (cannot be used when
    cross-compiling), so having it in golang-go-$GOOS-$GOARCH is not
    necessary. Even worse, since these packages are arch: all, they will be
    built precisely once, and only the runtime/cgo.a for the buildd’s native
    arch will be present. (Closes: #715025)

 -- Michael Stapelberg <stapelberg@debian.org>  Thu, 11 Jul 2013 20:25:52 +0200

golang (2:1.1.1-2) unstable; urgency=low

  [ James Page ]
  * Ensure smooth upgrade path from << 2:1.1-2 (Closes: #714838)

 -- Michael Stapelberg <stapelberg@debian.org>  Wed, 03 Jul 2013 18:05:58 +0200

golang (2:1.1.1-1) unstable; urgency=low

  * Imported Upstream version 1.1.1

 -- Ingo Oeser <nightlyone@googlemail.com>  Fri, 14 Jun 2013 23:25:44 +0200

golang (2:1.1-2) unstable; urgency=low

  [ Ondřej Surý ]
  * Promote Michael to Maintainer

  [ Michael Stapelberg ]
  * Build golang-go-$GOOS-$GOARCH packages for cross-compiling (Closes: #710090)
  * Build race detector on linux/amd64 (only supported arch) (Closes: #710691)
  * Switch compression to xz (50% smaller binaries)

 -- Michael Stapelberg <stapelberg@debian.org>  Fri, 07 Jun 2013 23:18:09 +0200

golang (2:1.1-1) unstable; urgency=low

  * New upstream release: Go 1.1!
  * Remove the long obsolete goinstall debconf question and config file.
    goinstall does not exist anymore since a long time.
    This also obsoletes the need for any translations
    (Closes: #685923, #692478)
  * Emacs go-mode auto-mode-alist entry was fixed upstream (Closes: #670371)

 -- Michael Stapelberg <stapelberg@debian.org>  Tue, 14 May 2013 19:36:04 +0200

golang (2:1.1~hg20130405-1) experimental; urgency=low

  * Provide a new hg tip snapshot. This includes what was recently released as
    Go 1.1 beta.

 -- Michael Stapelberg <stapelberg@debian.org>  Fri, 05 Apr 2013 18:24:36 +0200

golang (2:1.1~hg20130323-1) experimental; urgency=low

  * Provide a new hg tip snapshot.
  * Add debian/watch (Closes: #699698)

 -- Michael Stapelberg <stapelberg@debian.org>  Sat, 23 Mar 2013 11:31:26 +0100

golang (2:1.1~hg20130304-2) experimental; urgency=low

  * Fix FTBFS of binary-arch only builds (as performed by buildds)
    caused by 'rm' not finding jquery.js in golang-doc
    (Thanks Peter Green)

 -- Michael Stapelberg <stapelberg@debian.org>  Tue, 05 Mar 2013 00:49:27 +0100

golang (2:1.1~hg20130304-1) experimental; urgency=low

  * Provide a hg tip snapshot (2013-03-04) in Debian experimental.
    Current hg tip is a good approximation to Go 1.1 and should get
    some testing within Debian in order to package Go 1.1 well when
    it is released. Thanks to Andrew Gerrand.

 -- Michael Stapelberg <stapelberg@debian.org>  Mon, 04 Mar 2013 21:28:58 +0100

golang (2:1.0.2-2) unstable; urgency=low

  * Add myself to uploaders, as discussed in #683421.
  * cherry-pick r820ffde8c396 (net/http: non-keepalive connections close
    successfully) (Closes: #683421)

 -- Michael Stapelberg <stapelberg@debian.org>  Thu, 02 Aug 2012 14:25:58 +0200

golang (2:1.0.2-1.1) unstable; urgency=low

  * Non-maintainer upload. (as discussed with Ondřej in #679692)
  * Fix godoc-symlinks.diff (godoc didn’t find docs) (Closes: #679692)

 -- Michael Stapelberg <stapelberg@debian.org>  Fri, 20 Jul 2012 17:59:38 +0200

golang (2:1.0.2-1) unstable; urgency=low

  [ Ondřej Surý ]
  * Imported Upstream version 1.0.2
  * Update Vcs fields to reflect new git repository location
  * Kill get-orig-source, since 1.0.0, the tarballs can be downloaded from
    webpage

  [ Michael Stapelberg ]
  * golang-mode: use debian-pkg-add-load-path-item (Closes: #664802)
  * add manpages (Closes: #632964)
  * Use updated pt.po from Pedro Ribeiro (Closes: #674958)

 -- Ondřej Surý <ondrej@sury.org>  Thu, 28 Jun 2012 12:14:15 +0200

golang (2:1.0.1-1) unstable; urgency=low

  * Imported Upstream version 1.0.1
  * Apply godoc patch to display package list correctly (Closes: #669354)

 -- Ondřej Surý <ondrej@debian.org>  Wed, 02 May 2012 15:44:59 +0200

golang (2:1-6) unstable; urgency=low

  * Merge upstream patch to fix homedir issue
    (http://code.google.com/p/go/source/detail?r=709120aecee0)
  * Disable GNU/KFreeBSD build (Closes: #668794)

 -- Ondřej Surý <ondrej@debian.org>  Wed, 18 Apr 2012 09:53:30 +0200

golang (2:1-5) unstable; urgency=low

  * Rewrite test conditions to make them more readable
    (and fix the debian/rules to really not check on armel+kfreebsd)
  * Patch upstream test to not fail on missing home directory

 -- Ondřej Surý <ondrej@debian.org>  Sun, 15 Apr 2012 12:35:53 +0200

golang (2:1-4) unstable; urgency=low

  * Disable tests on Debian GNU/KFreeBSD, they just hang now (Closes: #668794)
  * Disable tests on armel, but the invalid instruction needs fixing in
    upstream
  * Create fake home directory to pass the os/user test

 -- Ondřej Surý <ondrej@debian.org>  Sun, 15 Apr 2012 10:49:09 +0200

golang (2:1-3) unstable; urgency=high

  * Use VERSION provided by upstream for packaging purposes
  * Run tests as a part of a build process
  * Install full src tree (except pkg/debug) because go command depend
    on sources available
  * Install sources without testdata and *_test.go
  * Remove circular dependency golang-go->golang-doc->golang-go
  * Make sure that timestamp on installed binaries and libraries is same
    because go build/install recompiles everything if the go binary has
    more recent timestamp than libraries (Closes: #668235)
    + Need to update timestamps at postinst time because already created
      directories can have time in the past
  * Fix couple of lintian errors and warnings

 -- Ondřej Surý <ondrej@debian.org>  Wed, 11 Apr 2012 23:21:47 +0200

golang (2:1-2) unstable; urgency=low

  * Remove preserving of old -tools settings, there are too many options
    now anyway (Closes: #666007)

 -- Ondřej Surý <ondrej@debian.org>  Fri, 06 Apr 2012 16:52:13 +0200

golang (2:1-1) unstable; urgency=low

  * New major upstream release Go 1 (Closes: #666942)
  * Bumb epoch to 2, since 1 < 60 < 2011 (I wonder if next version will be 0 :)
  * Debconf templates and debian/control reviewed by the debian-l10n-
    english team as part of the Smith review project. (Closes: #663181)
  * [Debconf translation updates]
    + Pick existing translations from golang-weekly and do appropriate
      sed magic to fit golang templates. (Closes: #666884, #666880, #666881)
    + Dutch; (Jeroen Schot).  (Closes: #664598)
    + Czech (Michal Simunek).  (Closes: #665385)
    + Spanish; (Camaleón).  (Closes: #666177)
    + Danish (Joe Hansen).  (Closes: #666526)
  
 -- Ondřej Surý <ondrej@debian.org>  Fri, 06 Apr 2012 16:04:17 +0200

golang (1:60.3-2) unstable; urgency=low

  * debconf-gettextize package templates

 -- Ondřej Surý <ondrej@debian.org>  Mon, 20 Feb 2012 22:01:10 +0100

golang (1:60.3-1) unstable; urgency=low

  * Imported Upstream version 60.3

 -- Ondřej Surý <ondrej@debian.org>  Mon, 28 Nov 2011 08:46:18 +0100

golang (1:60.2-1) unstable; urgency=low

  * Imported Upstream version 60.2

 -- Ondřej Surý <ondrej@debian.org>  Thu, 06 Oct 2011 08:57:00 +0200

golang (1:60.1-1) unstable; urgency=low

  * Imported Upstream version 60.1

 -- Ondřej Surý <ondrej@debian.org>  Mon, 19 Sep 2011 10:18:12 +0200

golang (1:60-1) unstable; urgency=low

  * Imported Upstream version 60
  * Save upstream VERSION to the archive
  * Use GOVERSION as generated by src/version.bash on hg archive time
  * Add support for goinstall dashboard debconf question in the Debian
    packaging
  * Read goinstall dashboard option from debian configuration file
  * Remove 005-goinstall_dont_call_home_by_default.patch; replaced by
    configuration option
  * Fix directory name for upstream archive checkout

 -- Ondřej Surý <ondrej@debian.org>  Tue, 13 Sep 2011 13:13:59 +0200

golang (1:59-1) unstable; urgency=low

  * Imported Upstream version 59
  * Refresh patches to a new release
  * Fix FTBFS on ARM (Closes: #634270)
  * Update version.bash to work with Debian packaging and not hg
    repository

 -- Ondřej Surý <ondrej@debian.org>  Wed, 03 Aug 2011 17:04:59 +0200

golang (1:58.1-2) unstable; urgency=low

  * Install golang-doc package by default (Recommends from golang-tools,
    Depends from golang)

 -- Ondřej Surý <ondrej@debian.org>  Mon, 18 Jul 2011 09:13:43 +0200

golang (1:58.1-1) unstable; urgency=low

  * Imported Upstream version 58.1

 -- Ondřej Surý <ondrej@debian.org>  Wed, 13 Jul 2011 08:39:04 +0200

golang (1:58-1) unstable; urgency=low

  * Imported Upstream version 58
    + Add NEWS file with upstream API changes
  * Remove patch to not update standard package, fixed in upstream

 -- Ondřej Surý <ondrej@debian.org>  Thu, 30 Jun 2011 15:36:35 +0200

golang (1:57.2-1) unstable; urgency=low

  * Imported Upstream version 57.2
  * More spelling fixes (Closes: #630660)

 -- Ondřej Surý <ondrej@debian.org>  Thu, 16 Jun 2011 11:10:58 +0200

golang (1:57.1-4) unstable; urgency=low

  * Description update to have proper articles and capitalization
    (Closes: #630189)
  * Add extended description about Go being experimental and that the
    languager can change between releases

 -- Ondřej Surý <ondrej@debian.org>  Tue, 14 Jun 2011 21:38:11 +0200

golang (1:57.1-3) unstable; urgency=low

  * Fix "the Google's Go implementation" in extended description
    (Closes: #627814)
  * Update Vcs-* links
  * Install vim ftplugin files into correct directory (Closes: #629844)

 -- Ondřej Surý <ondrej@debian.org>  Thu, 09 Jun 2011 10:10:41 +0200

golang (1:57.1-2) unstable; urgency=low

  * Bump standards version to 3.9.2
  * Capitalize Kate (Closes: #627036)
  * Import slightly modified patch to be more clear about $GOPATH
    installs for non-root users
  * Remove don't install deps patch from goinstall; deprecated by
    $GOPATH installs

 -- Ondřej Surý <ondrej@debian.org>  Mon, 23 May 2011 11:07:11 +0200

golang (1:57.1-1) unstable; urgency=low

  * Add support for dot-minor releases
  * Imported Upstream version 57.1

 -- Ondřej Surý <ondrej@debian.org>  Mon, 16 May 2011 11:45:53 +0200

golang (1:57-3) unstable; urgency=low

  [ Florian Weimer ]
  * golang-tools: install gofix binary

  [ Ondřej Surý ]
  * Add lintian-overrides for gofix binary

 -- Ondřej Surý <ondrej@debian.org>  Sat, 07 May 2011 20:41:58 +0200

golang (1:57-2) unstable; urgency=low

  * Remove weekly code from debian/rules
  * Add golang meta-package
  * Don't create tool chain symlinks twice
  * Make debian/rules more generic for simpler sync between weekly
    and release branches

 -- Ondřej Surý <ondrej@debian.org>  Wed, 04 May 2011 16:48:24 +0200

golang (1:57-1) unstable; urgency=low

  * Imported Upstream version r57
  * Bumped epoch version to 1, to convert from date based versions
    to release number based version
  * Allow release to migrate to testing (Closes: #624408)
  * Add kate and vim syntax highlighting (Closes: #624544)
  * Add -dbg package with debugging symbols

 -- Ondřej Surý <ondrej@debian.org>  Wed, 04 May 2011 01:20:07 +0200

golang (2011.04.27-2) unstable; urgency=low

  * Fix yet another build failure on kfreebsd (use linux userspace)

 -- Ondřej Surý <ondrej@debian.org>  Fri, 29 Apr 2011 16:22:47 +0200

golang (2011.04.27-1) unstable; urgency=low

  * Imported Upstream version 2011.04.27
  * Update debian/rules to allow pulling weekly upstream releases
  * Don't remove RUNPATH from binaries; fixed upstream (golang#1527)
  * Set GOHOSTOS and GOHOSTARCH to match dpkg-architecture variables
  * Add support for kfreebsd-i386, kfreebsd-amd64, armel and armhf
    architectures
    + 006-fix_kfreebsd_build.patch:
      - Add GNU/KFreeBSD support by replacing all uname calls by $(GOOS)
    + 007-use_native_dynamic_linker_on_kfreebsd.patch:
      - Use native kfreebsd dynamic linker (/lib/ld-*.so.1)
  * Add information about available architectures (Closes: #623877)
  * Don't strip gotest
  * Add Depends: golang-go to golang-tools
  * Add better support for armhf

 -- Ondřej Surý <ondrej@debian.org>  Thu, 28 Apr 2011 16:14:39 +0200

golang (2011.04.13-1) unstable; urgency=low

  [ Florian Weimer ]
  * Delete bin directory in clean target
  * Enable parallel build
  * golang-src: install source files directly
  * Use proper symlink targets for architecture-independent toolchain
    names
  * Emacs mode: indent keys in struct literals properly

  [ Ondřej Surý ]
  * Imported Upstream weekly version 2011.04.13
  * Update patches to new weekly release
  * Add lintian-override for gotest binary

 -- Ondřej Surý <ondrej@debian.org>  Tue, 26 Apr 2011 09:59:28 +0200

golang (2011.03.07.1-1) unstable; urgency=low

  * Imported Upstream version 2011.03.07.1
  * Install to /usr/lib/go
  * Remove xkcd strip to get rid of CC-NC-BY
  * Update golang-src.install to new upstream
  * Remove 002-use_GOROOT_FINAL_in_generated_binaries.patch; merged
    upstream
  * Make all .go files no-executable
  * Update lintian-overrides to include both types of syntax

 -- Ondřej Surý <ondrej@debian.org>  Wed, 20 Apr 2011 17:36:48 +0200

golang (2011.02.15-2) unstable; urgency=low

  [ Ondřej Surý ]
  * Add ${misc:Depends} to golang-mode to shutup lintian
  * Rehaul build system and add golang-src package with .go source files
  * goinstall: do not automatically install prerequisities
  * goinstall: don't report to dashboard by default
  * Add a README.Debian about local modifications to goinstall
  * Add warning about local modifications also directly to goinstall command
  
  [ Florian Weimer ]
  * Fix syntax error in 004-
    dont_reinstall_dependencies_in_goinstall.patch

 -- Ondřej Surý <ondrej@debian.org>  Fri, 18 Feb 2011 16:02:09 +0100

golang (2011.02.15-1) unstable; urgency=low

  [ Obey Arthur Liu ]
  * Added pkg-google git repo to control file

  [ Florian Weimer ]
  * Build golang-mode package

  [ Ondřej Surý ]
  * Imported Upstream version 2011.02.15
  * Don't compress godoc documentation
  * Correctly use $GOROOT_FINAL in the build chain
  * Remove RPATH/RUNPATH from go binaries

 -- Ondřej Surý <ondrej@debian.org>  Fri, 18 Feb 2011 11:39:10 +0100

golang (2011.02.01.1-1) unstable; urgency=low

  [ Ivan Wong ]
  * Initial release (Closes: #574371)

  [ Jonathan Nieder ]
  * Fill out copyright file
  * Rewrite debian/rules using dh driver
  * debian: fix get-orig-source rule
  * debian: do not install extra files on repeated build
  * debian: fix reversed ‘if’
  * debian: do not leave around stale debian/env.sh+ file
  * debian: Build-Depends on awk instead of gawk
  * debian: add run-time dependency on perl
  * debian: add build-time dependency on perl
  * debian: fix setting of GOARM on arm
  * debian: do not compress files in web page
  * debian: install favicon

  [ Ondřej Surý ]
  * Make myself a maintainer
  * Add patch to allow IPv4 on IPv6 sockets (Courtesy of Florian Weimer)
  * Use GOROOT_FINAL and change GOBIN to /usr/bin
  * Get rid of env.sh and wrappers
  * Add support for building in i386 pbuilder on amd64 architecture
  * Rename source package to golang to match upstream repository name
  * Add golang-doc package
  * Split package into compiler, docs and tools
  * Don't install quietgcc and hgpatch
  * Don't generate fake gomake
  * Update golang-doc package
  * Export GOHOSTARCH and GOHOSTOS
  * Disable build time checks
  * Fail on missed installed files
  * Revert s{tmp{golang-go{ change in DESTDIR
  * Relicence debian/ files from versionless GPL to GPL-3
  * Move golang-doc to doc section
  * Add more lintian overrides for Go binaries
  * Install all 6,8,5 variants of commands
  * Install golang-* symlinks for 6,8,5* commands
  * Don't strip govet as well
  * Remove ${shlibs:Depends} where it doesn't belong
  * Move more html files to golang-doc package
  * Remove codereview directory - some python code to deal with mercurial

 -- Ondřej Surý <ondrej@debian.org>  Mon, 14 Feb 2011 17:42:39 +0100<|MERGE_RESOLUTION|>--- conflicted
+++ resolved
@@ -1,18 +1,17 @@
-<<<<<<< HEAD
-golang-1.8 (1.8.3-1+rpi1) buster-staging; urgency=medium
-
+golang-1.8 (1.8.3-2+rpi1) buster-staging; urgency=medium
+
+  [changes brought forward from 1.8.3-1+rpi1 by Peter Michael Green <plugwash@raspbian.org> at Tue, 27 Jun 2017 23:56:40 +0000]
   * Build with GOARM=6
   * Disable testsuite.
 
- -- Peter Michael Green <plugwash@raspbian.org>  Tue, 27 Jun 2017 23:56:40 +0000
-=======
+ -- Raspbian forward porter <root@raspbian.org>  Thu, 11 Jan 2018 19:00:33 +0000
+
 golang-1.8 (1.8.3-2) unstable; urgency=medium
 
   * Add 0001-Fix-FTBFS-with-Perl-526.patch
   * Rename old style config section [git-dch] to [dch]
 
  -- Michael Stapelberg <stapelberg@debian.org>  Mon, 24 Jul 2017 22:51:01 +0200
->>>>>>> 9d8e6866
 
 golang-1.8 (1.8.3-1) unstable; urgency=medium
 
